--- conflicted
+++ resolved
@@ -54,44 +54,6 @@
 LOG = get_logger(__name__)
 
 
-<<<<<<< HEAD
-class SaveBetterTransformerModelCallback(TrainerCallback):
-    """Callback to save the BetterTransformer wrapped model"""
-
-    def on_step_end(
-        self,
-        args: TrainingArguments,
-        state: TrainerState,
-        control: TrainerControl,
-        **kwargs,
-    ) -> TrainerControl:
-        # Save
-        if (
-            args.save_strategy == IntervalStrategy.STEPS
-            and args.save_steps > 0
-            and state.global_step % args.save_steps == 0
-        ):
-            control.should_save = True
-
-        if control.should_save:
-            checkpoint_folder = os.path.join(
-                args.output_dir,
-                f"{PREFIX_CHECKPOINT_DIR}-{state.global_step}",
-            )
-            from optimum.bettertransformer import BetterTransformer
-
-            model = BetterTransformer.reverse(kwargs["model"])
-            model.save_pretrained(checkpoint_folder)
-            # FIXME - need to cleanup old checkpoints
-
-            # since we're saving here, we don't need the trainer loop to attempt to save too b/c
-            # the trainer will raise an exception since it can't save a BetterTransformer wrapped model
-            control.should_save = False
-        return control
-
-
-=======
->>>>>>> 3750fdcf
 class LossWatchDogCallback(TrainerCallback):
     """Callback to track loss and stop training if loss is too high"""
 
